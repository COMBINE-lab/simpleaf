[package]
name = "simpleaf"
version = "0.17.2"
edition = "2021"
authors = [
  "Rob Patro <rob@cs.umd.edu>",
  "Dongze He <dhe17@umd.edu>",
]
description = "A rust framework to make using alevin-fry even simpler."
license-file = "LICENSE"
readme = "README.md"
repository = "https://github.com/COMBINE-lab/simpleaf"
homepage = "https://github.com/COMBINE-lab/simpleaf"
#documentation = "https://alevin-fry.readthedocs.io/en/latest/"
include = [
  "/src/*.rs",
  "/src/utils/*.rs",
  "/src/simpleaf_commands/*.rs",
  "/Cargo.toml",
  "/Cargo.lock",
  "/README.md",
  "/LICENSE",
]
keywords = [
  "single-cell",
  "preprocessing",
  "RNA-seq",
  "single-nucleus",
  "RNA-velocity",
]
categories = ["command-line-utilities", "science"]

# See more keys and their definitions at https://doc.rust-lang.org/cargo/reference/manifest.html
[dependencies]
seq_geom_parser = { git = "https://github.com/COMBINE-lab/seq_geom_parser", branch = "dev", version = "0.3.0" }
seq_geom_xform = { git = "https://github.com/COMBINE-lab/seq_geom_xform", branch = "dev", version = "0.4.0" }
roers = { git = "https://github.com/COMBINE-lab/roers", branch = "main", version = "0.3.0" }
anyhow = "^1.0"
clap = { version = "4.5.21", features = ["derive", "cargo", "deprecated", "wrap_help", "help", "usage", "error-context"] } 
cmd_lib = "^1.9.5"
tracing = "0.1.41"
tracing-subscriber = { version = "0.3.18", default-features = true, features = ["env-filter"] }
semver = "^1.0.23"
serde = {version = "1.0.215", features = ["derive"]}
serde_json = "1.0.133"
time = {version = "^0.3.36", features = ["macros", "formatting", "parsing", "serde", "serde-human-readable"]}
which = "^6.0.3"
jrsonnet-evaluator = "0.5.0-pre95"
jrsonnet-cli = "0.5.0-pre95"
jrsonnet-parser = "0.5.0-pre95"
thiserror = "1.0"
phf = { version = "0.11.2", features = ["macros"] }
chrono = "0.4.38"
tabled = "0.15.0"
csv = "1.3.1"
minreq = { version = "2.12.0", features = ["serde", "serde_json", "https", "json-using-serde"] }
strum = { version = "0.26.3", features = ["derive", "phf"] }
strum_macros = "0.26.4"

[profile.release]
lto = "thin"
opt-level = 3

# The profile that 'cargo dist' will build with
[profile.dist]
inherits = "release"
lto = "thin"

# Config for 'cargo dist'
[workspace.metadata.dist]
# The preferred cargo-dist version to use in CI (Cargo.toml SemVer syntax)
<<<<<<< HEAD
cargo-dist-version = "0.18.0"
=======
cargo-dist-version = "0.21.1"
>>>>>>> 7b1cf794
# CI backends to support
ci = "github"
# The installers to generate for each app
installers = ["shell"]
# Target platforms to build apps for (Rust target-triple syntax)
targets = ["aarch64-apple-darwin", "x86_64-apple-darwin", "x86_64-unknown-linux-gnu"]
# Which actions to run on pull requests
pr-run-mode = "plan"
# Whether to install an updater program
install-updater = true
# Path that installers should place binaries in
install-path = "CARGO_HOME"

[workspace.metadata.dist.github-custom-runners]
aarch64-apple-darwin = "macos-14"<|MERGE_RESOLUTION|>--- conflicted
+++ resolved
@@ -2,10 +2,7 @@
 name = "simpleaf"
 version = "0.17.2"
 edition = "2021"
-authors = [
-  "Rob Patro <rob@cs.umd.edu>",
-  "Dongze He <dhe17@umd.edu>",
-]
+authors = ["Rob Patro <rob@cs.umd.edu>", "Dongze He <dhe17@umd.edu>"]
 description = "A rust framework to make using alevin-fry even simpler."
 license-file = "LICENSE"
 readme = "README.md"
@@ -36,14 +33,30 @@
 seq_geom_xform = { git = "https://github.com/COMBINE-lab/seq_geom_xform", branch = "dev", version = "0.4.0" }
 roers = { git = "https://github.com/COMBINE-lab/roers", branch = "main", version = "0.3.0" }
 anyhow = "^1.0"
-clap = { version = "4.5.21", features = ["derive", "cargo", "deprecated", "wrap_help", "help", "usage", "error-context"] } 
+clap = { version = "4.5.21", features = [
+  "derive",
+  "cargo",
+  "deprecated",
+  "wrap_help",
+  "help",
+  "usage",
+  "error-context",
+] }
 cmd_lib = "^1.9.5"
 tracing = "0.1.41"
-tracing-subscriber = { version = "0.3.18", default-features = true, features = ["env-filter"] }
+tracing-subscriber = { version = "0.3.18", default-features = true, features = [
+  "env-filter",
+] }
 semver = "^1.0.23"
-serde = {version = "1.0.215", features = ["derive"]}
+serde = { version = "1.0.215", features = ["derive"] }
 serde_json = "1.0.133"
-time = {version = "^0.3.36", features = ["macros", "formatting", "parsing", "serde", "serde-human-readable"]}
+time = { version = "^0.3.36", features = [
+  "macros",
+  "formatting",
+  "parsing",
+  "serde",
+  "serde-human-readable",
+] }
 which = "^6.0.3"
 jrsonnet-evaluator = "0.5.0-pre95"
 jrsonnet-cli = "0.5.0-pre95"
@@ -53,7 +66,12 @@
 chrono = "0.4.38"
 tabled = "0.15.0"
 csv = "1.3.1"
-minreq = { version = "2.12.0", features = ["serde", "serde_json", "https", "json-using-serde"] }
+minreq = { version = "2.12.0", features = [
+  "serde",
+  "serde_json",
+  "https",
+  "json-using-serde",
+] }
 strum = { version = "0.26.3", features = ["derive", "phf"] }
 strum_macros = "0.26.4"
 
@@ -69,17 +87,17 @@
 # Config for 'cargo dist'
 [workspace.metadata.dist]
 # The preferred cargo-dist version to use in CI (Cargo.toml SemVer syntax)
-<<<<<<< HEAD
-cargo-dist-version = "0.18.0"
-=======
 cargo-dist-version = "0.21.1"
->>>>>>> 7b1cf794
 # CI backends to support
 ci = "github"
 # The installers to generate for each app
 installers = ["shell"]
 # Target platforms to build apps for (Rust target-triple syntax)
-targets = ["aarch64-apple-darwin", "x86_64-apple-darwin", "x86_64-unknown-linux-gnu"]
+targets = [
+  "aarch64-apple-darwin",
+  "x86_64-apple-darwin",
+  "x86_64-unknown-linux-gnu",
+]
 # Which actions to run on pull requests
 pr-run-mode = "plan"
 # Whether to install an updater program
