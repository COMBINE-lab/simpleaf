--- conflicted
+++ resolved
@@ -8,11 +8,7 @@
 
 Check out the detailed documentation [here](https://simpleaf.readthedocs.io/en/latest/), and read on below to learn more about the background and motivation behind `simpleaf`.
 
-<<<<<<< HEAD
-## Note
-=======
 ## Note(s)
->>>>>>> 7b1cf794
 
 - **Please ensure that the user file handle limit is set to 2048**.  This may already be set (and should be fine already on OSX), but you can accomplish this by executing:
 
@@ -20,11 +16,9 @@
 $ ulimit -n 2048
 ```
 
-<<<<<<< HEAD
 before running `simpleaf`.
-=======
+
 - **If you are using `simpleaf` to build an index on a compute cluster or a machine with a networked file system** (NFS), be sure to set the **output** directory and the **working** directory to be on a **local** disk (e.g. a scratch or temp disk not mounted via the networked file system). The index construction creates many small files to control memory usage, this represents an adversarial scenario for networked file systems, and running the index construction using an NSF attached location as the working directory may slow the process down incredibly (by an order of magnitude or more).  In such a scenario, it is recommended to set the working and output directories to be on local disk, and then to simply copy the resulting index over to the desired location on the NFS if you will be accessing it from multiple nodes.
->>>>>>> 7b1cf794
 
 ## Introduction & motivation 
 
