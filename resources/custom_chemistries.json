--- conflicted
+++ resolved
@@ -1,6 +1,5 @@
 {
     "visiumv1-probe" : {
-<<<<<<< HEAD
         "geometry" : "1{b[16]u[12]x:}2{r[50]x:}",
         "expected_ori" : "fw",
         "version" : "0.1.0",
@@ -65,12 +64,16 @@
         "meta" : {
             "cr_filename" : "visium-v5_coordinates.txt",
         }
-=======
+    }
+}
         "geometry": "1{b[16]u[12]x:}2{r[50]x:}",
         "version" : "0.1.0",
         "expected_ori" : "fw",
         "local_pl_path" : null,
         "remote_pl_url" : "https://umd.box.com/shared/static/851sydyypct2cy4nri98yhelb4a9q3sg.txt"
+        "meta" : {
+            "cr_filename" : "visium-v1_coordinates.txt",
+        }
     } ,
     "visiumv1"  : {
         "geometry": "1{b[16]u[12]x:}2{r:}",
@@ -78,6 +81,9 @@
         "expected_ori" : "fw",
         "local_pl_path" : null,
         "remote_pl_url" : "https://umd.box.com/shared/static/851sydyypct2cy4nri98yhelb4a9q3sg.txt"
+        "meta" : {
+            "cr_filename" : "visium-v1_coordinates.txt",
+        }
     } ,
     "visiumv4-probe"  : {
         "geometry": "1{b[16]u[12]x:}2{r[50]x:}",
@@ -85,6 +91,9 @@
         "expected_ori" : "fw",
         "local_pl_path" : null,
         "remote_pl_url" : "https://umd.box.com/shared/static/i4udjwaceixd1em71fol50c3izl1wbzk.txt"
+        "meta" : {
+            "cr_filename" : "visium-v4_coordinates.txt",
+        }
     } ,
     "visiumv4" : {
         "geometry": "1{b[16]u[12]x:}2{r:}",
@@ -92,6 +101,9 @@
         "expected_ori" : "fw",
         "local_pl_path" : null,
         "remote_pl_url" : "https://umd.box.com/shared/static/i4udjwaceixd1em71fol50c3izl1wbzk.txt"
+        "meta" : {
+            "cr_filename" : "visium-v4_coordinates.txt",
+        }
     } ,
     "visiumv5-probe"  : {
         "geometry": "1{b[16]u[12]x:}2{r[50]x:}",
@@ -99,6 +111,9 @@
         "expected_ori" : "fw",
         "local_pl_path" : null,
         "remote_pl_url" : "https://umd.box.com/shared/static/518elp0hmb0es0qbhmp2o34evup4qwwr.txt"
+        "meta" : {
+            "cr_filename" : "visium-v4_coordinates.txt",
+        }
     } ,
     "visiumv5" : {
         "geometry": "1{b[16]u[12]x:}2{r:}",
@@ -106,6 +121,8 @@
         "expected_ori" : "fw",
         "local_pl_path" : null,
         "remote_pl_url" : "https://umd.box.com/shared/static/518elp0hmb0es0qbhmp2o34evup4qwwr.txt"
->>>>>>> b5516b3a
+        "meta" : {
+            "cr_filename" : "visium-v4_coordinates.txt",
+        }
     }
 }