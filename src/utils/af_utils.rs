--- conflicted
+++ resolved
@@ -14,13 +14,7 @@
 use tracing::{error, warn};
 
 use crate::atac::commands::AtacChemistry;
-<<<<<<< HEAD
-use crate::utils::chem_utils::{
-    implied_plist_name, CustomChemistry, LOCAL_PL_PATH_KEY, REMOTE_PL_URL_KEY,
-};
-=======
 use crate::utils::chem_utils::{get_single_custom_chem_from_file, CustomChemistry};
->>>>>>> 2b07976c
 use crate::utils::{self, prog_utils};
 
 use super::chem_utils::QueryInRegistry;
@@ -316,20 +310,10 @@
     let chem_registry_path = af_home.join(utils::constants::CHEMISTRIES_PATH);
     // get the existing chemistry registry, or try to download it
 
-<<<<<<< HEAD
-        let version = reg_entry
-            .get("version")
-            .unwrap_or(&Value::String(String::from("0.1.0")))
-            .as_str()
-            .context("version field of chemistry should be a string")?
-            .to_owned();
-
-=======
     // we try to get the registry entry for this chemistry
     if let Some(reg_cc) =
         get_single_custom_chem_from_file(&chem_registry_path, chem.registry_key())?
     {
->>>>>>> 2b07976c
         let has_local_name;
         let local_path;
         // check if the resource has a local url
@@ -339,11 +323,7 @@
             // when we download it, so it's an error.
             None => {
                 has_local_name = false;
-<<<<<<< HEAD
-                local_path = PathBuf::from(implied_plist_name(registry_key, &version));
-=======
                 local_path = PathBuf::from(reg_cc.registry_key()).with_extension("txt");
->>>>>>> 2b07976c
             }
             Some(lpath) => {
                 local_path = PathBuf::from(lpath);
