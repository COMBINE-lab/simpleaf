--- conflicted
+++ resolved
@@ -23,15 +23,10 @@
     // propagate error.
     validate_geometry(&geometry)?;
 
-<<<<<<< HEAD
-    let version = add_opts.version.unwrap_or("0.0.0".to_string());
-    let add_ver = Version::parse(version.as_ref()).with_context(|| format!("could not parse version {}. Please follow https://semver.org/. A valid example is 0.1.0", version))?;
-=======
     let version = add_opts
         .version
         .unwrap_or(CustomChemistry::default_version());
-    Version::parse(version.as_ref()).with_context(|| format!("could not parse version {}. Please follow https://semver.org/. A valid example is 0.1.0", version))?;
->>>>>>> 2b07976c
+    let add_ver = Version::parse(version.as_ref()).with_context(|| format!("could not parse version {}. Please follow https://semver.org/. A valid example is 0.1.0", version))?;
 
     let name = add_opts.name;
 
